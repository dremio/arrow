// Licensed to the Apache Software Foundation (ASF) under one
// or more contributor license agreements.  See the NOTICE file
// distributed with this work for additional information
// regarding copyright ownership.  The ASF licenses this file
// to you under the Apache License, Version 2.0 (the
// "License"); you may not use this file except in compliance
// with the License.  You may obtain a copy of the License at
//
//   http://www.apache.org/licenses/LICENSE-2.0
//
// Unless required by applicable law or agreed to in writing,
// software distributed under the License is distributed on an
// "AS IS" BASIS, WITHOUT WARRANTIES OR CONDITIONS OF ANY
// KIND, either express or implied.  See the License for the
// specific language governing permissions and limitations
// under the License.

// String functions

extern "C" {

#include <stdio.h>
#include <stdlib.h>
#include <string.h>
#include "./types.h"

FORCE_INLINE
int32 octet_length_utf8(const utf8 input, int32 length) { return length; }

FORCE_INLINE
int32 bit_length_utf8(const utf8 input, int32 length) { return length * 8; }

FORCE_INLINE
int32 octet_length_binary(const binary input, int32 length) { return length; }

FORCE_INLINE
int32 bit_length_binary(const binary input, int32 length) { return length * 8; }

FORCE_INLINE
int32 mem_compare(const char* left, int32 left_len, const char* right, int32 right_len) {
  int min = left_len;
  if (right_len < min) {
    min = right_len;
  }

  int cmp_ret = memcmp(left, right, min);
  if (cmp_ret != 0) {
    return cmp_ret;
  } else {
    return left_len - right_len;
  }
}

// Expand inner macro for all varlen types.
#define VAR_LEN_OP_TYPES(INNER, NAME, OP) \
  INNER(NAME, utf8, OP)                   \
  INNER(NAME, binary, OP)

// Relational binary fns : left, right params are same, return is bool.
#define BINARY_RELATIONAL(NAME, TYPE, OP)                                        \
  FORCE_INLINE                                                                   \
  bool NAME##_##TYPE##_##TYPE(const TYPE left, int32 left_len, const TYPE right, \
                              int32 right_len) {                                 \
    return mem_compare(left, left_len, right, right_len) OP 0;                   \
  }

VAR_LEN_OP_TYPES(BINARY_RELATIONAL, equal, ==)
VAR_LEN_OP_TYPES(BINARY_RELATIONAL, not_equal, !=)
VAR_LEN_OP_TYPES(BINARY_RELATIONAL, less_than, <)
VAR_LEN_OP_TYPES(BINARY_RELATIONAL, less_than_or_equal_to, <=)
VAR_LEN_OP_TYPES(BINARY_RELATIONAL, greater_than, >)
VAR_LEN_OP_TYPES(BINARY_RELATIONAL, greater_than_or_equal_to, >=)

// Expand inner macro for all varlen types.
#define VAR_LEN_TYPES(INNER, NAME) \
  INNER(NAME, utf8)                \
  INNER(NAME, binary)

FORCE_INLINE
bool starts_with_utf8_utf8(const char* data, int32 data_len, const char* prefix,
                           int32 prefix_len) {
  return ((data_len >= prefix_len) && (memcmp(data, prefix, prefix_len) == 0));
}

FORCE_INLINE
bool ends_with_utf8_utf8(const char* data, int32 data_len, const char* suffix,
                         int32 suffix_len) {
  return ((data_len >= suffix_len) &&
          (memcmp(data + data_len - suffix_len, suffix, suffix_len) == 0));
}

FORCE_INLINE
int32 utf8_char_length(char c) {
  if (c >= 0) {  // 1-byte char
    return 1;
  } else if ((c & 0xE0) == 0xC0) {  // 2-byte char
    return 2;
  } else if ((c & 0xF0) == 0xE0) {  // 3-byte char
    return 3;
  } else if ((c & 0xF8) == 0xF0) {  // 4-byte char
    return 4;
  }
  // invalid char
  return 0;
}

FORCE_INLINE
void set_error_for_invalid_utf(int64_t execution_context, char val) {
  char const* fmt = "unexpected byte \\%02hhx encountered while decoding utf8 string";
  int size = static_cast<int>(strlen(fmt)) + 64;
  char* error = reinterpret_cast<char*>(malloc(size));
  snprintf(error, size, fmt, (unsigned char)val);
  gdv_fn_context_set_error_msg(execution_context, error);
  free(error);
}

// Count the number of utf8 characters
FORCE_INLINE
int32 utf8_length(int64 context, const char* data, int32 data_len) {
  int char_len = 0;
  int count = 0;
  for (int i = 0; i < data_len; i += char_len) {
    char_len = utf8_char_length(data[i]);
    if (char_len == 0) {
      set_error_for_invalid_utf(context, data[i]);
      return 0;
    }
    ++count;
  }
  return count;
}

#define UTF8_LENGTH(NAME, TYPE)                               \
  FORCE_INLINE                                                \
  int32 NAME##_##TYPE(int64 context, TYPE in, int32 in_len) { \
    return utf8_length(context, in, in_len);                  \
  }

UTF8_LENGTH(char_length, utf8)
UTF8_LENGTH(length, utf8)
UTF8_LENGTH(lengthUtf8, binary)

// Convert a utf8 sequence to upper case.
// TODO : This handles only ascii characters.
FORCE_INLINE
char* upper_utf8(int64 context, const char* data, int32 data_len, int32_t* out_len) {
  char* ret = reinterpret_cast<char*>(gdv_fn_context_arena_malloc(context, data_len));
  // TODO: handle allocation failures
  for (int32 i = 0; i < data_len; ++i) {
    char cur = data[i];

    // 'A- - 'Z' : 0x41 - 0x5a
    // 'a' - 'z' : 0x61 - 0x7a
    if (cur >= 0x61 && cur <= 0x7a) {
      cur = static_cast<char>(cur - 0x20);
    }
    ret[i] = cur;
  }
  *out_len = data_len;
  return ret;
}

<<<<<<< HEAD
// Truncates the string to given length
FORCE_INLINE
char* castVARCHAR_utf8_int64(int64 context, const char* data, int32 data_len,
                             int64_t out_len, int32_t* out_length) {
  // TODO: handle allocation failures
  int32_t len = data_len <= static_cast<int32_t>(out_len) ? data_len : static_cast<int32_t>(out_len);
  char* ret = reinterpret_cast<char*>(gdv_fn_context_arena_malloc(context, len));
  memcpy(ret, data, len);
  *out_length = len;
  return ret;
}
=======
#define IS_NULL(NAME, TYPE) \
  FORCE_INLINE              \
  bool NAME##_##TYPE(TYPE in, int32 len, boolean is_valid) { return !is_valid; }

VAR_LEN_TYPES(IS_NULL, isnull)

#undef IS_NULL

#define IS_NOT_NULL(NAME, TYPE) \
  FORCE_INLINE                  \
  bool NAME##_##TYPE(TYPE in, int32 len, boolean is_valid) { return is_valid; }

VAR_LEN_TYPES(IS_NOT_NULL, isnotnull)

#undef IS_NOT_NULL
>>>>>>> f14f45e8

}  // extern "C"<|MERGE_RESOLUTION|>--- conflicted
+++ resolved
@@ -160,7 +160,6 @@
   return ret;
 }
 
-<<<<<<< HEAD
 // Truncates the string to given length
 FORCE_INLINE
 char* castVARCHAR_utf8_int64(int64 context, const char* data, int32 data_len,
@@ -172,7 +171,7 @@
   *out_length = len;
   return ret;
 }
-=======
+
 #define IS_NULL(NAME, TYPE) \
   FORCE_INLINE              \
   bool NAME##_##TYPE(TYPE in, int32 len, boolean is_valid) { return !is_valid; }
@@ -188,6 +187,5 @@
 VAR_LEN_TYPES(IS_NOT_NULL, isnotnull)
 
 #undef IS_NOT_NULL
->>>>>>> f14f45e8
 
 }  // extern "C"