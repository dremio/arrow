/**
 * Licensed to the Apache Software Foundation (ASF) under one
 * or more contributor license agreements.  See the NOTICE file
 * distributed with this work for additional information
 * regarding copyright ownership.  The ASF licenses this file
 * to you under the Apache License, Version 2.0 (the
 * "License"); you may not use this file except in compliance
 * with the License.  You may obtain a copy of the License at
 *
 * http://www.apache.org/licenses/LICENSE-2.0
 *
 * Unless required by applicable law or agreed to in writing, software
 * distributed under the License is distributed on an "AS IS" BASIS,
 * WITHOUT WARRANTIES OR CONDITIONS OF ANY KIND, either express or implied.
 * See the License for the specific language governing permissions and
 * limitations under the License.
 */

package org.apache.arrow.vector;

import org.apache.arrow.memory.BufferAllocator;
import org.apache.arrow.memory.OutOfMemoryException;
import org.apache.arrow.vector.complex.reader.FieldReader;
import org.apache.arrow.vector.holders.BitHolder;
import org.apache.arrow.vector.holders.NullableBitHolder;
import org.apache.arrow.vector.schema.ArrowFieldNode;
import org.apache.arrow.vector.types.Types.MinorType;
import org.apache.arrow.vector.types.pojo.Field;
import org.apache.arrow.vector.util.OversizedAllocationException;
import org.apache.arrow.vector.util.TransferPair;

import io.netty.buffer.ArrowBuf;

/**
 * Bit implements a vector of bit-width values. Elements in the vector are accessed by position from the logical start
 * of the vector. The width of each element is 1 bit. The equivalent Java primitive is an int containing the value '0'
 * or '1'.
 */
public final class BitVector extends BaseDataValueVector implements FixedWidthVector {
  static final org.slf4j.Logger logger = org.slf4j.LoggerFactory.getLogger(BitVector.class);

  private final Accessor accessor = new Accessor();
  private final Mutator mutator = new Mutator();

  int valueCount;
  private int allocationSizeInBytes = INITIAL_VALUE_ALLOCATION;
  private int allocationMonitor = 0;

  public BitVector(String name, BufferAllocator allocator) {
    super(name, allocator);
  }

  @Override
  public void load(ArrowFieldNode fieldNode, ArrowBuf data) {
    // When the vector is all nulls or all defined, the content of the buffer can be omitted
    if (data.readableBytes() == 0 && fieldNode.getLength() != 0) {
      int count = fieldNode.getLength();
      allocateNew(count);
      int n = getSizeFromCount(count);
      if (fieldNode.getNullCount() == 0) {
        // all defined
        // create an all 1s buffer
        // set full bytes
        int fullBytesCount = count / 8;
        for (int i = 0; i < fullBytesCount; ++i) {
          this.data.setByte(i, 0xFF);
        }
        int remainder = count % 8;
        // set remaining bits
        if (remainder > 0) {
          byte bitMask = (byte) (0xFFL >>> ((8 - remainder) & 7));
          this.data.setByte(fullBytesCount, bitMask);
        }
      } else if (fieldNode.getNullCount() == fieldNode.getLength()) {
        // all null
        // create an all 0s buffer
        zeroVector();
      } else {
        throw new IllegalArgumentException("The buffer can be empty only if there's no data or it's all null or all defined");
      }
      this.data.writerIndex(n);
    } else {
      super.load(fieldNode, data);
    }
    this.valueCount = fieldNode.getLength();
  }

  @Override
  public Field getField() {
    throw new UnsupportedOperationException("internal vector");
  }

  @Override
  public MinorType getMinorType() {
    return MinorType.BIT;
  }

  @Override
  public FieldReader getReader() {
    throw new UnsupportedOperationException("internal vector");
  }

  @Override
  public int getBufferSize() {
    return getSizeFromCount(valueCount);
  }

  @Override
  public int getBufferSizeFor(final int valueCount) {
    return getSizeFromCount(valueCount);
  }

  int getSizeFromCount(int valueCount) {
    return (int) Math.ceil(valueCount / 8.0);
  }

  @Override
  public int getValueCapacity() {
    return (int) Math.min((long) Integer.MAX_VALUE, data.capacity() * 8L);
  }

  private int getByteIndex(int index) {
    return (int) Math.floor(index / 8.0);
  }

  @Override
  public void setInitialCapacity(final int valueCount) {
    allocationSizeInBytes = getSizeFromCount(valueCount);
  }

  @Override
  public void allocateNew() {
    if (!allocateNewSafe()) {
      throw new OutOfMemoryException();
    }
  }

  @Override
  public boolean allocateNewSafe() {
    long curAllocationSize = allocationSizeInBytes;
    if (allocationMonitor > 10) {
      curAllocationSize = Math.max(8, allocationSizeInBytes / 2);
      allocationMonitor = 0;
    } else if (allocationMonitor < -2) {
      curAllocationSize = allocationSizeInBytes * 2L;
      allocationMonitor = 0;
    }

    try {
      allocateBytes(curAllocationSize);
    } catch (OutOfMemoryException ex) {
      return false;
    }
    return true;
  }

  @Override
  public void reset() {
    valueCount = 0;
    allocationSizeInBytes = INITIAL_VALUE_ALLOCATION;
    allocationMonitor = 0;
    zeroVector();
    super.reset();
  }

  /**
   * Allocate a new memory space for this vector. Must be called prior to using the ValueVector.
   *
   * @param valueCount The number of values which can be contained within this vector.
   */
  @Override
  public void allocateNew(int valueCount) {
    final int size = getSizeFromCount(valueCount);
    allocateBytes(size);
  }

  private void allocateBytes(final long size) {
    if (size > MAX_ALLOCATION_SIZE) {
      throw new OversizedAllocationException("Requested amount of memory is more than max allowed allocation size");
    }

    final int curSize = (int) size;
    clear();
    data = allocator.buffer(curSize);
    zeroVector();
    allocationSizeInBytes = curSize;
  }

  /**
   * Allocate new buffer with double capacity, and copy data into the new buffer. Replace vector's buffer with new buffer, and release old one
   */
  public void reAlloc() {
    final long newAllocationSize = allocationSizeInBytes * 2L;
    if (newAllocationSize > MAX_ALLOCATION_SIZE) {
      throw new OversizedAllocationException("Requested amount of memory is more than max allowed allocation size");
    }

    final int curSize = (int) newAllocationSize;
    final ArrowBuf newBuf = allocator.buffer(curSize);
    newBuf.setZero(0, newBuf.capacity());
    newBuf.setBytes(0, data, 0, data.capacity());
    data.release();
    data = newBuf;
    allocationSizeInBytes = curSize;
  }

  /**
   * {@inheritDoc}
   */
  @Override
  public void zeroVector() {
    data.setZero(0, data.capacity());
  }

  public void copyFrom(int inIndex, int outIndex, BitVector from) {
    this.mutator.set(outIndex, from.accessor.get(inIndex));
  }

  public void copyFromSafe(int inIndex, int outIndex, BitVector from) {
    if (outIndex >= this.getValueCapacity()) {
      reAlloc();
    }
    copyFrom(inIndex, outIndex, from);
  }

  @Override
  public Mutator getMutator() {
    return new Mutator();
  }

  @Override
  public Accessor getAccessor() {
    return new Accessor();
  }

  @Override
  public TransferPair getTransferPair(BufferAllocator allocator) {
    return new TransferImpl(name, allocator);
  }

  @Override
  public TransferPair getTransferPair(String ref, BufferAllocator allocator) {
    return new TransferImpl(ref, allocator);
  }

  @Override
  public TransferPair makeTransferPair(ValueVector to) {
    return new TransferImpl((BitVector) to);
  }


  public void transferTo(BitVector target) {
    target.clear();
    target.data = data.transferOwnership(target.allocator).buffer;
    target.valueCount = valueCount;
    clear();
  }

  public void splitAndTransferTo(int startIndex, int length, BitVector target) {
    assert startIndex + length <= valueCount;
    int firstByte = getByteIndex(startIndex);
    int byteSize = getSizeFromCount(length);
    int offset = startIndex % 8;
    if (length > 0) {
      if (offset == 0) {
        target.clear();
        // slice
        if (target.data != null) {
          target.data.release();
        }
        target.data = data.slice(firstByte, byteSize);
        target.data.retain(1);
      } else {
        // Copy data
        // When the first bit starts from the middle of a byte (offset != 0), copy data from src BitVector.
        // Each byte in the target is composed by a part in i-th byte, another part in (i+1)-th byte.
        // The last byte copied to target is a bit tricky :
        //   1) if length requires partly byte (length % 8 !=0), copy the remaining bits only.
        //   2) otherwise, copy the last byte in the same way as to the prior bytes.
        target.clear();
        target.allocateNew(length);
        // TODO maybe do this one word at a time, rather than byte?
        for (int i = 0; i < byteSize - 1; i++) {
          target.data.setByte(i, (((this.data.getByte(firstByte + i) & 0xFF) >>> offset) + (this.data.getByte(firstByte + i + 1) << (8 - offset))));
        }
        if (length % 8 != 0) {
          target.data.setByte(byteSize - 1, ((this.data.getByte(firstByte + byteSize - 1) & 0xFF) >>> offset));
        } else {
          target.data.setByte(byteSize - 1,
<<<<<<< HEAD
                  (((this.data.getByte(firstByte + byteSize - 1) & 0xFF) >>> offset) + (this.data.getByte(firstByte + byteSize) << (8 - offset))));
=======
              (((this.data.getByte(firstByte + byteSize - 1) & 0xFF) >>> offset) + (this.data.getByte(firstByte + byteSize) << (8 - offset))));
>>>>>>> 4ef7c898
        }
      }
    }
    target.getMutator().setValueCount(length);
  }

  private class TransferImpl implements TransferPair {
    BitVector to;

    public TransferImpl(String name, BufferAllocator allocator) {
      this.to = new BitVector(name, allocator);
    }

    public TransferImpl(BitVector to) {
      this.to = to;
    }

    @Override
    public BitVector getTo() {
      return to;
    }

    @Override
    public void transfer() {
      transferTo(to);
    }

    @Override
    public void splitAndTransfer(int startIndex, int length) {
      splitAndTransferTo(startIndex, length, to);
    }

    @Override
    public void copyValueSafe(int fromIndex, int toIndex) {
      to.copyFromSafe(fromIndex, toIndex, BitVector.this);
    }
  }

  private void decrementAllocationMonitor() {
    if (allocationMonitor > 0) {
      allocationMonitor = 0;
    }
    --allocationMonitor;
  }

  private void incrementAllocationMonitor() {
    ++allocationMonitor;
  }

  public class Accessor extends BaseAccessor {

    /**
     * Get the byte holding the desired bit, then mask all other bits. Iff the result is 0, the bit was not set.
     *
     * @param index position of the bit in the vector
     * @return 1 if set, otherwise 0
     */
    public final int get(int index) {
      int byteIndex = index >> 3;
      byte b = data.getByte(byteIndex);
      int bitIndex = index & 7;
      return Long.bitCount(b & (1L << bitIndex));
    }

    @Override
    public boolean isNull(int index) {
      return false;
    }

    @Override
    public final Boolean getObject(int index) {
      return new Boolean(get(index) != 0);
    }

    @Override
    public final int getValueCount() {
      return valueCount;
    }

    public final void get(int index, BitHolder holder) {
      holder.value = get(index);
    }

    public final void get(int index, NullableBitHolder holder) {
      holder.isSet = 1;
      holder.value = get(index);
    }

    /**
     * Get the number nulls, this correspond to the number of bits set to 0 in the vector
     *
     * @return the number of bits set to 0
     */
    @Override
    public final int getNullCount() {
      int count = 0;
      int sizeInBytes = getSizeFromCount(valueCount);

      for (int i = 0; i < sizeInBytes; ++i) {
        byte byteValue = data.getByte(i);
        // Java uses two's complement binary representation, hence 11111111_b which is -1 when converted to Int
        // will have 32bits set to 1. Masking the MSB and then adding it back solves the issue.
        count += Integer.bitCount(byteValue & 0x7F) - (byteValue >> 7);
      }
      int nullCount = (sizeInBytes * 8) - count;
      // if the valueCount is not a multiple of 8, the bits on the right were counted as null bits
      int remainder = valueCount % 8;
      nullCount -= remainder == 0 ? 0 : 8 - remainder;
      return nullCount;
    }
  }

  /**
   * MutableBit implements a vector of bit-width values. Elements in the vector are accessed by position from the
   * logical start of the vector. Values should be pushed onto the vector sequentially, but may be randomly accessed.
   *
   * NB: this class is automatically generated from ValueVectorTypes.tdd using FreeMarker.
   */
  public class Mutator extends BaseMutator {

    private Mutator() {
    }

    /**
     * Set the bit at the given index to the specified value.
     *
     * @param index position of the bit to set
     * @param value value to set (either 1 or 0)
     */
    public final void set(int index, int value) {
      int byteIndex = byteIndex(index);
      int bitIndex = bitIndex(index);
      byte currentByte = data.getByte(byteIndex);
      byte bitMask = (byte) (1L << bitIndex);
      if (value != 0) {
        currentByte |= bitMask;
      } else {
        currentByte -= (bitMask & currentByte);
      }
      data.setByte(byteIndex, currentByte);
    }

    /**
     * Set the bit at the given index to 1.
     *
     * @param index position of the bit to set
     */
    public final void setToOne(int index) {
      int byteIndex = byteIndex(index);
      int bitIndex = bitIndex(index);
      byte currentByte = data.getByte(byteIndex);
      byte bitMask = (byte) (1L << bitIndex);
      currentByte |= bitMask;
      data.setByte(byteIndex, currentByte);
    }

    /**
     * set count bits to 1 in data starting at firstBitIndex
     *
     * @param firstBitIndex the index of the first bit to set
     * @param count         the number of bits to set
     */
    public void setRangeToOne(int firstBitIndex, int count) {
      int starByteIndex = byteIndex(firstBitIndex);
      final int lastBitIndex = firstBitIndex + count;
      final int endByteIndex = byteIndex(lastBitIndex);
      final int startByteBitIndex = bitIndex(firstBitIndex);
      final int endBytebitIndex = bitIndex(lastBitIndex);
      if (count < 8 && starByteIndex == endByteIndex) {
        // handles the case where we don't have a first and a last byte
        byte bitMask = 0;
        for (int i = startByteBitIndex; i < endBytebitIndex; ++i) {
          bitMask |= (byte) (1L << i);
        }
        byte currentByte = data.getByte(starByteIndex);
        currentByte |= bitMask;
        data.setByte(starByteIndex, currentByte);
      } else {
        // fill in first byte (if it's not full)
        if (startByteBitIndex != 0) {
          byte currentByte = data.getByte(starByteIndex);
          final byte bitMask = (byte) (0xFFL << startByteBitIndex);
          currentByte |= bitMask;
          data.setByte(starByteIndex, currentByte);
          ++starByteIndex;
        }

        // fill in one full byte at a time
        for (int i = starByteIndex; i < endByteIndex; i++) {
          data.setByte(i, 0xFF);
        }

        // fill in the last byte (if it's not full)
        if (endBytebitIndex != 0) {
          final int byteIndex = byteIndex(lastBitIndex - endBytebitIndex);
          byte currentByte = data.getByte(byteIndex);
          final byte bitMask = (byte) (0xFFL >>> ((8 - endBytebitIndex) & 7));
          currentByte |= bitMask;
          data.setByte(byteIndex, currentByte);
        }

      }
    }

    /**
     * @param absoluteBitIndex the index of the bit in the buffer
     * @return the index of the byte containing that bit
     */
    private int byteIndex(int absoluteBitIndex) {
      return absoluteBitIndex >> 3;
    }

    /**
     * @param absoluteBitIndex the index of the bit in the buffer
     * @return the index of the bit inside the byte
     */
    private int bitIndex(int absoluteBitIndex) {
      return absoluteBitIndex & 7;
    }

    public final void set(int index, BitHolder holder) {
      set(index, holder.value);
    }

    final void set(int index, NullableBitHolder holder) {
      set(index, holder.value);
    }

    public void setSafe(int index, int value) {
      while (index >= getValueCapacity()) {
        reAlloc();
      }
      set(index, value);
    }

    public void setSafeToOne(int index) {
      while (index >= getValueCapacity()) {
        reAlloc();
      }
      setToOne(index);
    }

    public void setSafe(int index, BitHolder holder) {
      while (index >= getValueCapacity()) {
        reAlloc();
      }
      set(index, holder.value);
    }

    public void setSafe(int index, NullableBitHolder holder) {
      while (index >= getValueCapacity()) {
        reAlloc();
      }
      set(index, holder.value);
    }

    @Override
    public final void setValueCount(int valueCount) {
      int currentValueCapacity = getValueCapacity();
      BitVector.this.valueCount = valueCount;
      int idx = getSizeFromCount(valueCount);
      while (valueCount > getValueCapacity()) {
        reAlloc();
      }
      if (valueCount > 0 && currentValueCapacity > valueCount * 2) {
        incrementAllocationMonitor();
      } else if (allocationMonitor > 0) {
        allocationMonitor = 0;
      }
      VectorTrimmer.trim(data, idx);
    }

    @Override
    public final void generateTestData(int values) {
      boolean even = true;
      for (int i = 0; i < values; i++, even = !even) {
        if (even) {
          set(i, 1);
        }
      }
      setValueCount(values);
    }

    public void generateTestDataAlt(int size) {
      setValueCount(size);
      boolean even = true;
      final int valueCount = getAccessor().getValueCount();
      for (int i = 0; i < valueCount; i++, even = !even) {
        if (even) {
          set(i, (byte) 1);
        } else {
          set(i, (byte) 0);
        }
      }
    }
  }

  @Override
  public void clear() {
    this.valueCount = 0;
    super.clear();
  }
}<|MERGE_RESOLUTION|>--- conflicted
+++ resolved
@@ -287,11 +287,7 @@
           target.data.setByte(byteSize - 1, ((this.data.getByte(firstByte + byteSize - 1) & 0xFF) >>> offset));
         } else {
           target.data.setByte(byteSize - 1,
-<<<<<<< HEAD
-                  (((this.data.getByte(firstByte + byteSize - 1) & 0xFF) >>> offset) + (this.data.getByte(firstByte + byteSize) << (8 - offset))));
-=======
               (((this.data.getByte(firstByte + byteSize - 1) & 0xFF) >>> offset) + (this.data.getByte(firstByte + byteSize) << (8 - offset))));
->>>>>>> 4ef7c898
         }
       }
     }
