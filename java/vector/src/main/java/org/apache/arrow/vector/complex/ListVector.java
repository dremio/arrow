--- conflicted
+++ resolved
@@ -226,11 +226,7 @@
         to.addOrGetVector(vector.getField().getFieldType());
       }
       dataTransferPair = getDataVector().makeTransferPair(to.getDataVector());
-<<<<<<< HEAD
-      pairs = new TransferPair[] { bitsTransferPair, offsetsTransferPair, dataTransferPair };
-=======
       pairs = new TransferPair[] {bitsTransferPair, offsetsTransferPair, dataTransferPair};
->>>>>>> c9805d6f
     }
 
     @Override
