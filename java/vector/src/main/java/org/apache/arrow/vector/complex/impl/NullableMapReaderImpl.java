/*******************************************************************************

 * Licensed to the Apache Software Foundation (ASF) under one
 * or more contributor license agreements.  See the NOTICE file
 * distributed with this work for additional information
 * regarding copyright ownership.  The ASF licenses this file
 * to you under the Apache License, Version 2.0 (the
 * "License"); you may not use this file except in compliance
 * with the License.  You may obtain a copy of the License at
 *
 * http://www.apache.org/licenses/LICENSE-2.0
 *
 * Unless required by applicable law or agreed to in writing, software
 * distributed under the License is distributed on an "AS IS" BASIS,
 * WITHOUT WARRANTIES OR CONDITIONS OF ANY KIND, either express or implied.
 * See the License for the specific language governing permissions and
 * limitations under the License.
 ******************************************************************************/

package org.apache.arrow.vector.complex.impl;

import org.apache.arrow.vector.complex.MapVector;
import org.apache.arrow.vector.complex.NullableMapVector;
import org.apache.arrow.vector.complex.writer.BaseWriter.MapWriter;
import org.apache.arrow.vector.types.pojo.Field;

public class NullableMapReaderImpl extends SingleMapReaderImpl {

  private NullableMapVector nullableMapVector;

  public NullableMapReaderImpl(MapVector vector) {
    super((NullableMapVector) vector);
    this.nullableMapVector = (NullableMapVector) vector;
  }

  @Override
  public Field getField() {
    return nullableMapVector.getField();
  }

  @Override
<<<<<<< HEAD
  public Field getField() {
    return nullableMapVector.getField();
  }

  @Override
  public void copyAsValue(MapWriter writer){
=======
  public void copyAsValue(MapWriter writer) {
>>>>>>> 4ef7c898
    NullableMapWriter impl = (NullableMapWriter) writer;
    impl.container.copyFromSafe(idx(), impl.idx(), nullableMapVector);
  }

  @Override
  public void copyAsField(String name, MapWriter writer) {
    NullableMapWriter impl = (NullableMapWriter) writer.map(name);
    impl.container.copyFromSafe(idx(), impl.idx(), nullableMapVector);
  }

  @Override
  public boolean isSet() {
    return !nullableMapVector.getAccessor().isNull(idx());
  }
}<|MERGE_RESOLUTION|>--- conflicted
+++ resolved
@@ -39,16 +39,7 @@
   }
 
   @Override
-<<<<<<< HEAD
-  public Field getField() {
-    return nullableMapVector.getField();
-  }
-
-  @Override
-  public void copyAsValue(MapWriter writer){
-=======
   public void copyAsValue(MapWriter writer) {
->>>>>>> 4ef7c898
     NullableMapWriter impl = (NullableMapWriter) writer;
     impl.container.copyFromSafe(idx(), impl.idx(), nullableMapVector);
   }
